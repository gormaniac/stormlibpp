[[source]]
url = "https://pypi.org/simple"
verify_ssl = true
name = "pypi"

[packages]
synapse = "*"
<<<<<<< HEAD
marko = "*"
=======
aiohttp = "*"
>>>>>>> 4a7fc010

[dev-packages]
black = "*"
build = "*"
pylint = "*"
setuptools = "*"
sphinx = "*"
sphinx-rtd-theme = "*"
tomlkit = "*"
twine = "*"
pytest = "*"

[requires]
python_version = "3.11"<|MERGE_RESOLUTION|>--- conflicted
+++ resolved
@@ -5,11 +5,8 @@
 
 [packages]
 synapse = "*"
-<<<<<<< HEAD
 marko = "*"
-=======
 aiohttp = "*"
->>>>>>> 4a7fc010
 
 [dev-packages]
 black = "*"
